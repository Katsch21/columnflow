# coding: utf-8

"""
Helpers and utilities for working with columnar libraries.
"""

__all__ = [
    "mandatory_coffea_columns", "EMPTY_INT", "EMPTY_FLOAT",
    "Route", "RouteFilter", "ArrayFunction", "TaskArrayFunction", "ChunkedReader",
    "PreloadedNanoEventsFactory",
    "eval_item", "get_ak_routes", "has_ak_column", "set_ak_column", "remove_ak_column",
    "add_ak_alias", "add_ak_aliases", "update_ak_array", "flatten_ak_array", "sort_ak_fields",
    "sorted_ak_to_parquet",
]


import re
import math
import time
import copy
import enum
import weakref
import multiprocessing
import multiprocessing.pool
from functools import partial
from collections import namedtuple, OrderedDict, defaultdict
from typing import Optional, Union, Sequence, Set, Tuple, List, Dict, Callable, Any

import law

from ap.util import UNSET, maybe_import, classproperty, DotDict, DerivableMeta, Derivable

np = maybe_import("numpy")
ak = maybe_import("awkward")
uproot = maybe_import("uproot")
coffea = maybe_import("coffea")
maybe_import("coffea.nanoevents")
maybe_import("coffea.nanoevents.methods.base")
pq = maybe_import("pyarrow.parquet")


#: Columns that are always required when opening a nano file with coffea.
mandatory_coffea_columns = {"run", "luminosityBlock", "event"}

#: Empty-value definition in places where an integer number is expected but not present.
EMPTY_INT = -99999

#: Empty-value definition in places where a float number is expected but not present.
EMPTY_FLOAT = -99999.0


class ItemEval(object):
    """
    Simple item evaluation helper, similar to NumPy's ``s_``. Example:

    .. code-block:: python

        ItemEval()[0:2, ...]
        # -> (slice(0, 2), Ellipsis)

        ItemEval()("[0:2, ...]")
        # -> (slice(0, 2), Ellipsis)
    """

    def __getitem__(self, item: Any) -> Any:
        return item

    def __call__(self, s: str) -> Any:
        return eval(f"self{s}")


#: ItemEval singleton mimicking a function.
eval_item = ItemEval()


class RouteMeta(type):
    """
    Meta class for :py:class:`Route` that prevents instances from being copied when passed to the
    constructor.
    """

    def __call__(cls, route: Optional[Union["Route", Any]] = None):
        if isinstance(route, cls):
            return route

        return super().__call__(route=route)


class Route(object, metaclass=RouteMeta):
    """
    Route objects describe the location of columns in nested arrays and are basically wrapper around
    a sequence of nested fields. Additionally, they provide convenience methods for conversions into
    column names, either in dot or nano-style underscore format.

    The constructor takes another *route* instance, a sequence of strings, or a string in dot format
    to initialize the fields. Most operators are overwritten to work with routes in a tuple-like
    fashion. Examples:

    .. code-block:: python

        route = Route("Jet.pt")
        # same as Route(("Jet", "pt"))

        len(route)
        # -> 2

        route.fields
        # -> ("Jet", "pt")

        route.column
        # -> "Jet.pt"

        route.nano_column
        # -> "Jet_pt"

        route[-1]
        # -> "pt"

        route += "jec_up"
        route.fields
        # -> ("Jet", "pt", "jec_up")

        route[1:]
        # -> "pt.jec_up"

    .. py:attribute:: fields
       type: tuple
       read-only

       The fields of this route.

    .. py:attribute:: column
       type: string
       read-only

       The name of the corresponding column in dot format.

    .. py:attribute:: nano_column
       type: string
       read-only

       The name of the corresponding column in nano-style underscore format.
    """

    DOT_SEP = "."
    NANO_SEP = "_"

    @classmethod
    def slice_to_str(cls, s: slice) -> str:
        s_str = ("" if s.start is None else str(s.start)) + ":"
        s_str += "" if s.stop is None else str(s.stop)
        if s.step is not None:
            s_str += f":{s.step}"
        return s_str

    @classmethod
    def _join(
        cls,
        sep: str,
        fields: Sequence[Union[str, int, slice, type(Ellipsis), tuple, list]],
        _outer: bool = True,
    ) -> str:
        """
        Joins a sequence of *fields* into a string with a certain separator *sep* and returns it.
        """
        s = ""
        for field in fields:
            if isinstance(field, str):
                s += (sep if s else "") + (field if _outer else f"'{field}'")
            elif isinstance(field, int):
                s += f"[{field}]" if _outer else str(field)
            elif isinstance(field, slice):
                field_str = cls.slice_to_str(field)
                s += f"[{field_str}]" if _outer else field_str
            elif isinstance(field, type(Ellipsis)):
                s += "[...]" if _outer else "..."
            elif isinstance(field, tuple):
                field_str = ",".join(cls._join(sep, [f], _outer=False) for f in field)
                s += f"[{field_str}]" if _outer else field_str
            elif isinstance(field, list):
                field_str = ",".join(cls._join(sep, [f], _outer=False) for f in field)
                field_str = f"[{field_str}]"
                s += f"[{field_str}]" if _outer else field_str
            else:
                raise TypeError(f"cannot interpret field '{field}' for joining")
        return s

    @classmethod
    def join(
        cls,
        fields: Sequence[Union[str, int, slice, type(Ellipsis), list, tuple]],
    ) -> str:
        """
        Joins a sequence of strings into a string in dot format and returns it.
        """
        return cls._join(cls.DOT_SEP, fields)

    @classmethod
    def join_nano(
        cls,
        fields: Sequence[Union[str, int, slice, type(Ellipsis), list, tuple]],
    ) -> str:
        """
        Joins a sequence of strings into a string in nano-style underscore format and returns it.
        """
        return cls._join(cls.NANO_SEP, fields)

    @classmethod
    def _split(
        cls,
        sep: str,
        column: str,
    ) -> Tuple[Union[str, int, slice, type(Ellipsis), list, tuple]]:
        """
        Splits a string at a separator *sep* and returns the fragments, potentially with selection,
        slice and advanced indexing expressions.
        """
        # first extract and replace possibly nested slices
        # note: a regexp would be far cleaner, but there are edge cases which possibly require
        #       sequential regexp evaluations which might be less maintainable
        slices = []
        repl = lambda i: f"__slice_{i}__"
        repl_cre = re.compile(r"^__slice_(\d+)__$")
        while True:
            depth = 0
            slice_start = -1
            for i, s in enumerate(column):
                if s == "[":
                    depth += 1
                    # remember the starting point when the slice started
                    if depth == 1:
                        slice_start = i
                elif s == "]":
                    if depth <= 0:
                        raise ValueError(f"invalid column format '{column}'")
                    depth -= 1
                    # when we are back at depth 0, the slice ended
                    if depth == 0:
                        # save the slice
                        slices.append(column[slice_start:i + 1])
                        # insert a temporary replacement
                        start = column[:slice_start]
                        tmp = repl(len(slices) - 1)
                        rest = column[i + 1:]
                        if rest and not rest.startswith((sep, "[")):
                            raise ValueError(f"invalid column format '{column}'")
                        column = start + (sep if start else "") + tmp + rest
                        # start over
                        break
            else:
                # when this point is reached all slices have been replaced
                break

        # evaluate all slices
        slices = [eval_item(s) for s in slices]

        # split parts and fill back evaluated slices
        parts = []
        for part in column.split(sep):
            m = repl_cre.match(part)
            parts.append(slices[int(m.group(1))] if m else part)

        return tuple(parts)

    @classmethod
    def split(cls, column: str) -> Tuple[Union[str, int, slice, type(Ellipsis), list, tuple]]:
        """
        Splits a string assumed to be in dot format and returns the fragments, potentially with
        selection, slice and advanced indexing expressions.
        """
        return cls._split(cls.DOT_SEP, column)

    @classmethod
    def split_nano(cls, column: str) -> Tuple[Union[str, int, slice, type(Ellipsis), list, tuple]]:
        """
        Splits a string assumed to be in nano-style underscore format and returns the fragments,
        potentially with selection, slice and advanced indexing expressions.
        """
        return cls._split(cls.NANO_SEP, column)

    def __init__(self, route=None):
        super().__init__()

        # initial storage of fields
        self._fields = []

        # use the add method to set the initial value
        if route:
            self.add(route)

    @property
    def fields(self):
        return tuple(self._fields)

    @property
    def column(self):
        return self.join(self._fields)

    @property
    def nano_column(self):
        return self.join_nano(self._fields)

    def __str__(self) -> str:
        return self.join(self._fields)

    def __repr__(self) -> str:
        return f"<{self.__class__.__name__} '{self}' at {hex(id(self))}>"

    def __hash__(self) -> int:
        return hash(self.fields)

    def __len__(self) -> int:
        return len(self._fields)

    def __eq__(self, other: Union["Route", Sequence[str], str]) -> bool:
        if isinstance(other, Route):
            return self.fields == other.fields
        elif isinstance(other, (list, tuple)):
            return self.fields == tuple(other)
        elif isinstance(other, str):
            return self.column == other
        return False

    def __bool__(self) -> bool:
        return len(self._fields) > 0

    def __nonzero__(self) -> bool:
        return self.__bool__()

    def __add__(
        self,
        other: Union["Route", str, Sequence[Union[str, int, slice, type(Ellipsis), list, tuple]]],
    ) -> "Route":
        route = self.copy()
        route.add(other)
        return route

    def __radd__(
        self,
        other: Union["Route", str, Sequence[Union[str, int, slice, type(Ellipsis), list, tuple]]],
    ) -> "Route":
        return self.__add__(other)

    def __iadd__(
        self,
        other: Union["Route", str, Sequence[Union[str, int, slice, type(Ellipsis), list, tuple]]],
    ) -> "Route":
        self.add(other)
        return self

    def __getitem__(
        self,
        index: Any,
    ) -> Union["Route", str, int, slice, type(Ellipsis), list, tuple]:
        # detect slicing and return a new instance with the selected fields
        field = self._fields.__getitem__(index)
        return field if isinstance(index, int) else self.__class__(field)

    def __setitem__(
        self,
        index: Any,
        value: Union[str, int, slice, type(Ellipsis), list, tuple],
    ) -> None:
        self._fields.__setitem__(index, value)

    def add(
        self,
        other: Union["Route", str, Sequence[Union[str, int, slice, type(Ellipsis), list, tuple]]],
    ) -> None:
        """
        Adds an *other* route instance, or the fields extracted from either a sequence of strings or
        a string in dot format to the fields if *this* instance. A *ValueError* is raised when
        *other* could not be interpreted.
        """
        if isinstance(other, Route):
            self._fields.extend(other._fields)
        elif isinstance(other, (list, tuple)):
            self._fields.extend(list(other))
        elif isinstance(other, str):
            self._fields.extend(self.split(other))
        else:
            raise ValueError(f"cannot add '{other}' to route '{self}'")

    def pop(self, index: int = -1) -> str:
        """
        Removes a field at *index* and returns it.
        """
        return self._fields.pop(index)

    def reverse(self) -> None:
        """
        Reverses the fields of this route in-place.
        """
        self._fields[:] = self._fields[::-1]

    def copy(self) -> "Route":
        """
        Returns a copy if this instance.
        """
        return self.__class__(self._fields)

    def apply(
        self,
        ak_array: ak.Array,
        null_value: Any = UNSET,
    ) -> ak.Array:
        """
        Returns a selection of *ak_array* using the fields in this route. When the route is empty,
        *ak_array* is returned unchanged. When *null_value* is set, it is used to fill up missing
        elements in the selection corresponding to this route. Example:

        .. code-block:: python

            # select the 6th jet in each event
            Route("Jet.pt[:, 5]").apply(events)
            # -> might lead to "index out of range" errors for events with fewer jets

            Route("Jet.pt[:, 5]").apply(events, -999)
            # -> [
            #     34.15625,
            #     17.265625,
            #     -999.0,  # 6th jet was missing here
            #     19.40625,
            #     ...
            # ]
        """
        if not self:
            return ak_array

        pad = null_value is not UNSET

        # traverse fields and perform the lookup iteratively
        res = ak_array
        for i, f in enumerate(self._fields):
            # in most scenarios we can just look for the field except when
            # - padding is enabled, and
            # - f is the last field, and
            # - f is an integer (indexing), list (advanced indexing) or tuple (slicing)
            if not pad or not isinstance(f, (list, tuple, int)) or i < len(self) - 1:
                res = res[f]

            else:
                # at this point f is either an integer, a list or a tuple and padding is enabled,
                # so determine the pad size depending on f
                max_idx = -1
                pad_axis = 0
                if isinstance(f, int):
                    max_idx = f
                elif isinstance(f, list):
                    if all(isinstance(i, int) for i in f):
                        max_idx = max(f)
                else:  # tuple
                    last = f[-1]
                    if isinstance(last, int):
                        max_idx = last
                        pad_axis = len(f) - 1
                    elif isinstance(last, list) and all(isinstance(i, int) for i in last):
                        max_idx = max(last)
                        pad_axis = len(f) - 1

                # do the padding on the last axis
                if max_idx >= 0:
                    res = ak.pad_none(res, max_idx + 1, axis=pad_axis)

                # lookup the field
                res = res[f]

                # fill nones
                if max_idx >= 0 and null_value is not None:
                    # res can be an array or a value itself
                    # TODO: is there a better check than testing for the type attribute?
                    if getattr(res, "type", None) is None:
                        if res is None:
                            res = null_value
                    else:
                        res = ak.fill_none(res, null_value)

        return res


def get_ak_routes(
    ak_array: ak.Array,
    max_depth: int = 0,
) -> List[Route]:
    """
    Extracts all routes pointing to columns of a potentially deeply nested awkward array *ak_array*
    and returns them in a list of :py:class:`Route` instances. Example:

    .. code-block:: python

        # let arr be a nested array (e.g. from opening nano files via coffea)
        # (note that route objects serialize to strings using dot format)

        print(get_ak_routes(arr))
        # [
        #    "event",
        #    "luminosityBlock",
        #    "run",
        #    "Jet.pt",
        #    "Jet.mass",
        #    ...
        # ]

    When positive, *max_depth* controls the maximum size of returned route tuples. When negative,
    routes are shortened by the passed amount of elements. In both cases, only unique routes are
    returned.
    """
    routes = []

    # use recursive lookup pattern over (container, current route) pairs
    lookup = [(ak_array, ())]
    while lookup:
        arr, fields = lookup.pop(0)
        if arr.fields and (max_depth <= 0 or len(fields) < max_depth):
            # extend the lookup with nested fields
            lookup.extend([
                (getattr(arr, field), fields + (field,))
                for field in arr.fields
            ])
        else:
            # no sub fields found or positive max_depth reached, store the route
            # but check negative max_depth first
            if max_depth < 0:
                fields = fields[:max_depth]
            # create the route
            route = Route(fields)
            # add when not empty and unique
            if route and route not in routes:
                routes.append(route)

    return routes


def has_ak_column(
    ak_array: ak.Array,
    route: Union[Route, Sequence[str], str],
) -> bool:
    """
    Returns whether an awkward array *ak_array* contains a nested field identified by a *route*. A
    route can be a :py:class:`Route` instance, a tuple of strings where each string refers to a
    subfield, e.g. ``("Jet", "pt")``, or a string with dot format (e.g. ``"Jet.pt"``).
    """
    route = Route(route)

    try:
        route.apply(ak_array)
    except ValueError:
        return False

    return True


def set_ak_column(
    ak_array: ak.Array,
    route: Union[Route, Sequence[str], str],
    value: ak.Array,
) -> ak.Array:
    """
    Inserts a new column into awkward array *ak_array* in-place and returns it. The column can be
    defined through a route, i.e., a :py:class:`Route` instance, a tuple of strings where each
    string refers to a subfield, e.g. ``("Jet", "pt")``, or a string with dot format (e.g.
    ``"Jet.pt"``), and the column *value* itself. Intermediate, non-existing fields are
    automatically created. Example:

    .. code-block:: python

        arr = ak.zip({"Jet": {"pt": [30], "eta": [2.5]}})

        set_ak_column(arr, "Jet.mass", [40])
        set_ak_column(arr, "Muon.pt", [25])  # creates subfield "Muon" first

    .. note::

        Issues can arise in cases where the route to add already exists and has a different type
        than the newly added *value*. If this is the case, you should consider remove the column
        first with :py:func:`remove_ak_column`. As this one might return a new view, it is not
        automatically handled in *this* function which is meant to perform an in-place operation.
    """
    route = Route(route)

    # trivial case
    if len(route) == 1:
        ak_array.__setitem__(route[0], value)
        return ak_array

    # identify the existing part of the subroute
    # example: route is ("a", "b", "c"), "a" exists, the sub field "b" does not, "c" should be set
    sub_route = route.copy()
    missing_sub_route = Route()
    while sub_route:
        if has_ak_column(ak_array, sub_route):
            break
        missing_sub_route += sub_route.pop()
    missing_sub_route.reverse()

    # add the first missing field to the sub route which will be used by __setitem__
    if missing_sub_route:
        sub_route += missing_sub_route.pop(0)

    # use the remaining missing sub route to wrap the value via ak.zip, generating new sub fields
    while missing_sub_route:
        value = ak.zip({missing_sub_route.pop(): value})

    # insert the value
    ak_array.__setitem__(sub_route.fields, value)

    return ak_array


def remove_ak_column(
    ak_array: ak.Array,
    route: Union[Route, Sequence[str], str],
    silent: bool = False,
) -> ak.Array:
    """
    Removes a *route* from an awkward array *ak_array* and returns the array. The (sub)array in
    which the column is to be removed is replaced by a view which misses the corresponding column.
    Therefore, if the column to be removed is found in a top-level field, the returned array itself
    is a view. Otherwise, one of its subarrays will be a view.

    Note that only *route* can be a :py:class:`Route` instance, a tuple of strings where each
    string refers to a subfield, e.g. ``("Jet", "pt")``, or a string with dot format (e.g.
    ``"Jet.pt"``). Unless *silent* is *True*, a *ValueError* is raised when the route does not
    exist.
    """
    # verify that the route exists
    route = Route(route)
    if not route:
        if silent:
            return ak_array
        raise ValueError("route must not be empty")
    if not has_ak_column(ak_array, route):
        if silent:
            return ak_array
        raise ValueError(f"no column found in array for route '{route}'")

    if len(route) == 1:
        # trivial case: remove a top level column
        ak_array = ak_array[[f for f in ak_array.fields if f != route[0]]]
    else:
        # nested case: given the route ("a", "b", "c"), set ak_array["a", "b"] to a view of "b"
        # with all fields but "c" using __setitem__ syntax (and in particular not __setattr__!)
        sub_route, remove_field = route[:-1], route[-1]
        sub_array = ak_array[sub_route.fields]
        # determine remaining fields
        remaining_fields = [f for f in sub_array.fields if f != remove_field]
        # if no fields are left, remove the entire sub_view
        if not remaining_fields:
            return remove_ak_column(ak_array, route[:-1])
        # set the reduced view
        ak_array.__setitem__(sub_route.fields, sub_array[remaining_fields])

    return ak_array


def add_ak_alias(
    ak_array: ak.Array,
    src_route: Union[Route, Sequence[str], str],
    dst_route: Union[Route, Sequence[str], str],
    remove_src: bool = False,
) -> ak.Array:
    """
    Adds an alias to an awkward array *ak_array* in-place (depending on *remove_src*, see below),
    pointing the array at *src_route* to *dst_route*. Both routes can be a :py:class:`Route`
    instance, a tuple of strings where each string refers to a subfield, e.g. ``("Jet", "pt")``, or
    a string with dot format (e.g. ``"Jet.pt"``). A *ValueError* is raised when *src_route* does not
    exist.

    Note that existing columns referred to by *dst_route* might be overwritten. When *remove_src* is
    *True*, a view of the input array is returned with the column referred to by *src_route*
    missing. Otherwise, the input array is returned with all columns.
    """
    src_route = Route(src_route)
    dst_route = Route(dst_route)

    # check that the src exists
    if not has_ak_column(ak_array, src_route):
        raise ValueError(f"no column found in array for route '{src_route}'")

    # add the alias, potentially overwriting existing columns
    ak_array = set_ak_column(ak_array, dst_route, src_route.apply(ak_array))

    # create a view without the source if requested
    if remove_src:
        ak_array = remove_ak_column(ak_array, src_route)

    return ak_array


def add_ak_aliases(
    ak_array: ak.Array,
    aliases: Dict[Union[Route, Sequence[str], str], Union[Route, Sequence[str], str]],
    remove_src: bool = False,
) -> ak.Array:
    """
    Adds multiple *aliases*, given in a dictionary mapping destination columns to source columns, to
    an awkward array *ak_array* in-place (depending on *remove_src*, see below). Each column in this
    dictionary can be referred to by a :py:class:`Route` instance, a tuple of strings where each
    string refers to a subfield, e.g. ``("Jet", "pt")``, or a string with dot format (e.g.
    ``"Jet.pt"``). See :py:func:`add_ak_aliases` for more info.

    When *remove_src* is *True*, a view of the input array is returned with all source columns
    missing. Otherwise, the input array is returned with all columns.
    """
    # add all aliases
    for dst_route, src_route in aliases.items():
        ak_array = add_ak_alias(ak_array, src_route, dst_route, remove_src=remove_src)

    return ak_array


def update_ak_array(
    ak_array: ak.Array,
    *others: ak.Array,
    overwrite_routes: Union[bool, List[Union[Route, Sequence[str], str]]] = True,
    add_routes: Union[bool, List[Union[Route, Sequence[str], str]]] = False,
    concat_routes: Union[bool, List[Union[Route, Sequence[str], str]]] = False,
    axis: int = -1,
    create_new_dim: bool = True,
) -> ak.Array:
    """
    Updates an awkward array *ak_array* with the content of multiple different arrays *others* and
    potentially (see below) returns a new view. Internally, :py:func:`get_ak_routes` is used to
    obtain the list of all routes pointing to potentially deeply nested arrays. The input array is
    also returned.

    If two columns overlap during this update process, four different cases can be configured to
    occur:

        1. If *concat_routes* is either *True* or a list of routes containing the route in question,
           the columns are concatenated along axis 1. This obviously implies that their shapes must
           be compatible.
        2. If case 1 does not apply and *add_routes* is either *True* or a list of routes containing
           the route in question, the columns are added using the plus operator, forwarding the
           actual implementation to awkward.
        3. If cases 1 and 2 do not apply and *overwrite_routes* is either *True* or a list of routes
           containing the route in question, new columns (right most in *others*) overwrite
           existing ones. A new view is returned in case this case occurs at least once.
        4. If none of the cases above apply, an exception is raised.
    """
    # trivial case
    if not others:
        return ak_array

    # helpers to cache calls to has_ak_column for ak_array
    _has_column_cache = {Route(route): True for route in get_ak_routes(ak_array)}

    def has_ak_column_cached(route):
        if route not in _has_column_cache:
            _has_column_cache[route] = has_ak_column(ak_array, route)
        return _has_column_cache[route]

    # helpers to check if routes can be overwritten, added or concatenated
    def _match_route(bool_or_list, cache, route):
        if route not in cache:
            cache[route] = route in bool_or_list if isinstance(bool_or_list, list) else bool_or_list
        return cache[route]

    do_overwrite = partial(_match_route, overwrite_routes, {})
    do_add = partial(_match_route, add_routes, {})
    do_concat = partial(_match_route, concat_routes, {})

    # go through all other arrays and merge their columns
    for other in others:
        for route in get_ak_routes(other):
            if has_ak_column_cached(route):
                if do_concat(route):
                    # concat and reassign
<<<<<<< HEAD
                    if create_new_dim:
                        set_ak_column(
                            ak_array,
                            route,
                            ak.concatenate((route.apply(ak_array)[..., None],
                                            route.apply(other)[..., None]), axis=axis),
                        )
                    else:
                        set_ak_column(
                            ak_array,
                            route,
                            ak.concatenate((ak_array[route.fields], other[route.fields]), axis=axis),
                        )
=======
                    set_ak_column(
                        ak_array,
                        route,
                        ak.concatenate((
                            route.appy(ak_array)[..., None],
                            route.appy(other)[..., None],
                        ), axis=-1),
                    )
>>>>>>> 28135568
                elif do_add(route):
                    # add and reassign
                    set_ak_column(ak_array, route, route.apply(ak_array) + route.apply(other))
                elif do_overwrite(route):
                    # delete the column first for type safety and then re-add it
                    ak_array = remove_ak_column(ak_array, route)
                    set_ak_column(ak_array, route, route.apply(other))
                else:
                    raise Exception(f"cannot update already existing array column '{route}'")
            else:
                # the route is new, so add it and manually tell the cache
                set_ak_column(ak_array, route, route.apply(other))
                _has_column_cache[route] = True

    return ak_array


def flatten_ak_array(
    ak_array: ak.Array,
    routes: Optional[Union[Sequence, set, Callable[[str], bool]]] = None,
) -> OrderedDict:
    """
    Flattens a nested awkward array *ak_array* into a dictionary that maps joined column names to
    single awkward arrays. The returned dictionary might be used in conjuction with ``ak.Array`` to
    create a single array again.

    :py:func:`get_ak_routes` is used internally to determine the nested structure of the array. The
    name of flat columns in the returned dictionary follows the standard dot format. The columns to
    save can be defined via *routes* which can be a sequence or set of column names or a function
    receiving a column name and returning a bool.
    """
    # use an ordered mapping to somewhat preserve row adjacency
    flat_array = OrderedDict()

    # helper to evaluate whether to keep a column
    keep_route = lambda column: True
    if isinstance(routes, (list, tuple, set)):
        keep_route = lambda column: column in routes
    elif callable(routes):
        keep_route = routes

    # go through routes, create new names and store arrays
    for route in get_ak_routes(ak_array):
        if keep_route(route.column):
            flat_array[route.column] = route.apply(ak_array)

    return flat_array


def sort_ak_fields(
    ak_array: ak.Array,
    sort_fn: Optional[Callable[[str], int]] = None,
) -> ak.Array:
    """
    Recursively sorts all fields of an awkward array *ak_array* and returns a new view. When a
    *sort_fn* is set, it is used internally for sorting field names.
    """
<<<<<<< HEAD

    # identify fields with nested structure, then sort and reassign them
    nested_fields = [field for field in ak_array.fields if ak_array[field].fields]
    for field in nested_fields:
        ak_array[field] = sort_ak_fields(ak_array[field], sort_fn=sort_fn)
        # setattr(ak_array, field, sort_ak_fields(ak_array[field], sort_fn=sort_fn))
        # global COUNT
        # if COUNT==0:
        #     from IPython import embed

        #     embed()
        #     COUNT=COUNT+1
    # sort the top level fields
    ak_array = ak_array[sorted(ak_array.fields, key=sort_fn)]

    return ak_array
=======
    return ak_array[[
        sort_ak_fields(ak_array[field], sort_fn=sort_fn)
        for field in sorted(ak_array.fields, key=sort_fn)
    ]]
>>>>>>> 28135568


def sorted_ak_to_parquet(
    ak_array: ak.Array,
    *args,
    **kwargs,
) -> None:
    """
    Sorts the fields in an awkward array *ak_array* resurvively with :py:func:`sort_nano_fields` and
    saves it as a parquet file using ``awkward.to_parquet`` which receives all additional *args* and
    *kwargs*.

    .. note::

        Since the order of fields in awkward arrays resulting from reading nano files might be
        arbitrary (depending on streamer info in the original root files), but formats such as
        parquet highly depend on the order for building internal table schemes, one should always
        make use of this function! Otherwise, operations like file merging might fail due to
        differently ordered schemas.
    """
    ak.to_parquet(sort_ak_fields(ak_array), *args, **kwargs)


class RouteFilter(object):
    """
    Shallow helper class that handles removal of routes in an awkward array that do not match those
    in *keep_routes*. Each route can either be a :py:class:`Route` instance, or anything that is
    accepted by its constructor. Example:

    .. code-block:: python

        route_filter = RouteFilter(["Jet.pt", "Jet.eta"])
        events = route_filter(events)

        print(get_ak_routes(events))
        # [
        #    "Jet.pt",
        #    "Jet.eta",
        # ]

    .. py:attribute:: keep_routes
       type: list

       The routes to keep.

    .. py:attribute:: remove_routes
       type: None, set

       A set of :py:class:`Route` instances that are removed, defined after the first call to this
       instance.
    """

    def __init__(self, keep_routes):
        super().__init__()

        self.keep_routes = list(keep_routes)
        self.remove_routes = None

    def __call__(self, ak_array):
        # manually remove colums that should not be kept
        if self.remove_routes is None:
            # convert routes to keep into string columns for pattern checks
            keep_columns = [Route(route).column for route in self.keep_routes]

            # determine routes to remove
            self.remove_routes = {
                route
                for route in get_ak_routes(ak_array)
                if not law.util.multi_match(route.column, keep_columns)
            }

        # apply the filtering
        for route in self.remove_routes:
            ak_array = remove_ak_column(ak_array, route)

        return ak_array


class ArrayFunction(Derivable):
    """
    Base class for function wrappers that act on arrays and keep track of used as well as produced
    columns, as close as possible to the actual implementation. ArrayFunction's can express the
    dependence between one another (either via used or produced columns) (1) and they can invoke one
    another for the purpose of modularity (2). Knowledge of the columns to load (save) is especially
    useful when opening (writing) files and selecting the content to deserialize (serialize).

    To understand the internals of both (1) and (2), it is imperative to distinguish between
    ArrayFunction subclasses and their instances, as shown in the example below.

    .. code-block:: python

        class my_func(ArrayFunction):
            uses = {"Jet.pt"}
            produces = {"Jet.pt2"}

            def call_func(self, events):
                events["Jet", "pt"] = events.Jet.pt ** 2

        class my_other_func(ArrayFunction):
            uses = {my_func}
            produces = {"Jet.pt4"}

            def call_func(self, events):
                # call the correct my_func instance
                self[my_func](events)

                events["Jet", "pt4"] = events.Jet.pt2 ** 2

        # call my_other_func on a chunk of events
        inst = my_other_func()
        inst(events)

    ArrayFunction's declare dependence between one another through class-level sets *uses* and
    *produces*. This allows for the construction of an internal callstack. Once an ArrayFunction is
    instantiated, all dependent objects in this callstack are instantiated as well and stored
    internally *once per class*. This is strictly required as ArrayFunctions, and most likely their
    subclasses, can have a state (a set of instance-level members that are allowed to differ between
    instances). The instance of a dependency can be accessed via item syntax (``self[my_func]``
    above).

    .. note::

        The above example uses explicit subclassing, but most certainly this might never be used in
        practice. Instead, please consider using a decorator to wrap the main callable as done by
        the :py:class:`Calibrator`, :py:class:`Selector` and :py:class:`Producer` interfaces.

    *call_func* defines the function being invoked when the instance is *called*. *uses* and
    *produces* should be strings denoting a column in dot format or a :py:class:`Route` instance,
    other :py:class:`ArrayFunction` instances, or a sequence or set of the two. On instance-level,
    the full sets of :py:attr:`used_columns` and :py:attr:`produced_columns` are simply resolvable
    through attributes.

    In the example above, *my_other_func* declares a dependence on *my_func* by listing it in
    *uses*. This means that *my_other_func* uses the columns that *my_func* also uses. The same
    logic applies for *produces*. To make this dependence more explicit, the entry could also be
    changed to ``my_func.USES`` which results in the same behavior, or ``my_func.PRODUCES`` to
    reverse it - *my_other_func* would define that it is **using** the columns that *my_func*
    **produces**. Omitting these flags is identical to using (e.g.) ``my_func.AUTO``.

    .. py:classattribute:: uses
       type: set

       The set of used column names or other dependencies to recursively resolve the names of used
       columns.

    .. py:classattribute:: produces
       type: set

       The set of produced column names or other dependencies to recursively resolve the names of
       produced columns.

    .. py:classattribute:: AUTO
       type: ArrayFunction.IOFlag

       Flag that can be used in nested dependencies between array functions to denote automatic
       resolution of column names.

    .. py:classattribute:: USES
       type: ArrayFunction.IOFlag

       Flag that can be used in nested dependencies between array functions to denote columns names
       in the :py:attr:`uses` set.

    .. py:classattribute:: PRODUCES
       type: ArrayFunction.IOFlag

       Flag that can be used in nested dependencies between array functions to denote columns names
       in the :py:attr:`produces` set.

    .. py:attribute:: uses_instances
       type: set

       The set of used column names or instantiated dependencies to recursively resolve the names of
       used columns. Set during the deferred initialization.

    .. py:attribute:: produces_instances
       type: set

       The set of produces column names or instantiated dependencies to recursively resolve the
       names of produced columns. Set during the deferred initialization.

    .. py:attribute:: deps
       type: dict

       The callstack of dependencies, i.e., a dictionary mapping depenent classes to their instances
       as to be used by *this* instance. Item access on this instance is forwarded to this object.

    .. py::attribute:: used_columns
       type: set
       read-only

       The resolved, flat set of used column names.

    .. py::attribute:: produced_columns
       type: set
       read-only

       The resolved, flat set of produced column names.

    .. py:attribute:: call_func
       type: callable

       The wrapped function to be called on arrays.
    """

    # class-level attributes as defaults
    call_func = None
    uses = set()
    produces = set()
    dependency_sets = {"uses", "produces"}

    # flags for declaring inputs (via uses) or outputs (via produces)
    class IOFlag(enum.Flag):
        AUTO = enum.auto()
        USES = enum.auto()
        PRODUCES = enum.auto()

    # shallow wrapper around an objects (a class or instance) and an IOFlag
    Flagged = namedtuple("Flagged", ["wrapped", "io_flag"])

    @classproperty
    def AUTO(cls) -> Flagged:
        """
        Returns a :py:attr:`Flagged` object, wrapping this class and the AUTO flag.
        """
        return cls.Flagged(cls, cls.IOFlag.AUTO)

    @classproperty
    def USES(cls) -> Flagged:
        """
        Returns a :py:attr:`Flagged` object, wrapping this class and the USES flag.
        """
        return cls.Flagged(cls, cls.IOFlag.USES)

    @classproperty
    def PRODUCES(cls) -> Flagged:
        """
        Returns a :py:attr:`Flagged` object, wrapping this class and the PRODUCES flag.
        """
        return cls.Flagged(cls, cls.IOFlag.PRODUCES)

    def __init__(
        self,
        call_func: Optional[Callable] = None,
        deferred_init: Optional[bool] = True,
        instance_cache: Optional[dict] = None,
        **kwargs,
    ):
        super().__init__()

        # when a custom call_func is passed, bind it to this instance
        if call_func:
            self.call_func = call_func.__get__(self, self.__class__)

        # create instance-level sets of dependent ArrayFunction classes,
        # optionally extended by sets passed in keyword arguments
        for attr in self.dependency_sets:
            deps = getattr(self.__class__, attr) | set(law.util.make_list(kwargs.get(attr) or []))
            setattr(self, attr, deps)

        # dictionary of dependency class to instance, set in create_dependencies
        self.deps = DotDict()

        # deferred part of the initialization
        if deferred_init:
            self.deferred_init(instance_cache or {})

    def __getitem__(self, dep_cls: DerivableMeta) -> "ArrayFunction":
        """
        Item access to dependencies.
        """
        return self.deps[dep_cls]

    def deferred_init(self, instance_cache: dict) -> None:
        """
        Controls the deferred part of the initialization process.
        """
        self.create_dependencies(instance_cache)

    def create_dependencies(
        self,
        instance_cache: dict,
    ) -> None:
        # create instance-level sets to store instances of dependent ArrayFunction classes
        # that are defined in class-level sets
        def instantiate(cls):
            if cls not in instance_cache:
                # create the instance first without its deps, then cache it and
                # finally create its deps
                inst = self.instantiate_dependency(cls, deferred_init=False)
                instance_cache[cls] = inst
                inst.deferred_init(instance_cache)
            return instance_cache[cls]

        def add_dep(inst):
            self.deps[inst.__class__] = inst
            return inst

        for attr in self.dependency_sets:
            # get the current set of instances
            deps = set()

            # go through all dependent objects and create instances of classes, considering caching
            for obj in getattr(self, attr):
                if ArrayFunction.derived_by(obj):
                    obj = add_dep(instantiate(obj))
                elif isinstance(obj, ArrayFunction):
                    add_dep(obj)
                elif isinstance(obj, self.Flagged):
                    if ArrayFunction.derived_by(obj.wrapped):
                        obj = self.Flagged(instantiate(obj.wrapped), obj.io_flag)
                    add_dep(obj.wrapped)
                else:
                    obj = copy.deepcopy(obj)
                deps.add(obj)

            # save the updated set of dependencies
            setattr(self, f"{attr}_instances", deps)

    def instantiate_dependency(self, cls: DerivableMeta, **kwargs: Any) -> "ArrayFunction":
        """
        Controls the instantiation of a dependency given by its *cls* and arbitrary *kwargs*.
        """
        return cls(**kwargs)

    def get_dependencies(self, include_others: bool = False) -> Set[Union["ArrayFunction", Any]]:
        """
        Returns a set of instances of all dependencies. When *include_others* is *True*, also
        non-ArrayFunction types are returned.
        """
        deps = set()

        for attr in self.dependency_sets:
            for obj in getattr(self, f"{attr}_instances"):
                if isinstance(obj, ArrayFunction):
                    deps.add(obj)
                elif isinstance(obj, self.Flagged):
                    deps.add(obj.wrapped)
                elif include_others:
                    deps.add(obj)

        return deps

    def _get_columns(self, io_flag: IOFlag, call_cache: Optional[set] = None) -> Set[str]:
        if io_flag == self.IOFlag.AUTO:
            raise ValueError("io_flag in internal _get_columns method must not be AUTO")

        # start with an empty set
        columns = set()

        # init the call cache
        if call_cache is None:
            call_cache = set()

        # declare _this_ call cached
        call_cache.add(self.Flagged(self, io_flag))

        # add columns of all dependent objects
        for obj in (self.uses_instances if io_flag == self.IOFlag.USES else self.produces_instances):
            if isinstance(obj, (ArrayFunction, self.Flagged)):
                flagged = obj
                if isinstance(obj, ArrayFunction):
                    flagged = self.Flagged(obj, io_flag)
                elif obj.io_flag == self.IOFlag.AUTO:
                    flagged = self.Flagged(obj.wrapped, io_flag)
                # skip when already cached
                if flagged in call_cache:
                    continue
                # add the columns
                columns |= flagged.wrapped._get_columns(flagged.io_flag, call_cache=call_cache)
            else:
                columns.add(obj)

        return columns

    def _get_used_columns(self, call_cache: Optional[set] = None) -> Set[str]:
        return self._get_columns(io_flag=self.IOFlag.USES, call_cache=call_cache)

    @property
    def used_columns(self) -> Set[str]:
        return self._get_used_columns()

    def _get_produced_columns(self, call_cache: Optional[set] = None) -> Set[str]:
        return self._get_columns(io_flag=self.IOFlag.PRODUCES, call_cache=call_cache)

    @property
    def produced_columns(self) -> Set[str]:
        return self._get_produced_columns()

    def __call__(self, *args, **kwargs):
        """
        Forwards the call to :py:attr:`call_func` with all *args* and *kwargs*. An exception is
        raised if :py:attr:`call_func` is not callable.
        """
        if not callable(self.call_func):
            raise Exception(f"call_func of {self} is not callable")

        return self.call_func(*args, **kwargs)


class TaskArrayFunction(ArrayFunction):
    """
    Subclass of :py:class:`ArrayFunction` providing an interface to certain task features such as
    declaring dependent or produced shifts, task requirements, and defining a custom setup
    function. In addition, there is the option to update all these configurations based on task
    attributes.

    *shifts* can be defined similarly to columns to use and/or produce in the
    :py:class:`ArrayFunction` base class. It can be a sequence or set of shift names, or dependent
    TaskArrayFunction's. Similar to :py:attr:`used_columns` and :py:attr:`produced_columns`,
    the :py:attr:`all_shifts` property returns a flat set of all shifts, potentially resolving
    information from dependencies registered in `py:attr:`uses`, `py:attr:`produces` and
    `py:attr:`shifts` itself.

    As opposed to more basic :py:class:`ArrayFunction`'s, instances of *this* class have a direct
    interface to tasks and can influence their behavior - and vice-versa. For this purpose, an
    initialization function can be wrapped through a decorator (similiar to ``property`` setters) as
    shown in the example below. Custom task requirements, and a setup of objects resulting from
    these requirements can be defined in a similar, programmatic way. Exmple:

    .. code-block:: python

        class my_func(ArrayFunction):
            uses = {"Jet.pt"}
            produces = {"Jet.pt_weighted"}

            def call_func(self, events):
                # self.weights is defined below
                events["Jet", "pt_weighted"] = events.Jet.pt * self.weights

        # define config-dependent updates (e.g. extending shifts, or used and produced columns)
        @my_func.init
        def update(self):
            self.shifts |= {"some_shift_up", "some_shift_down"}

        # define requirements that (e.g.) compute the weights
        @my_func.requires
        def requires(self, reqs):
            # fill the requirements dict
            reqs["weights_task"] = SomeWeightsTask.req(self.task)

        # define the setup step that loads event weights from the required task
        @my_func.setup
        def setup(self, inputs):
            # load the weights once, inputs is corresponding to what we added to reqs above
            weights = inputs["weights_task"].load(formatter="json")

            # save them as an instance attribute
            self.weights = weights

        # call my_func on a chunk of events
        inst = my_func()
        inst(events)

    For a possible implementation, see :py:mod:`ap.production.pileup`.

    .. note::

        The above example uses explicit subclassing, mixed with decorator usage to extend the class.
        This is most certainly never used in practice. Instead, please either consider defining the
        class the normal way, or use a decorator to wrap the main callable first and by that
        creating the class as done by the :py:class:`Calibrator`, :py:class:`Selector` and
        :py:class:`Producer` interfaces.

    .. py:classattribute:: shifts
       type: set

       The set of dependent or produced shifts, or other dependencies to recursively resolve the
       names of shifts.

    .. py:attribute:: shifts_instances
       type: set

       The set of shift names or instantiated dependencies to recursively resolve the names of
       shifts. Set during the deferred initialization.

    .. py:attribute:: all_shifts
       type: set
       read-only

       The resolved, flat set of dependent or produced shifts.

    .. py:attribute: init_func
       type: callable

       The registered function defining what to update, or *None*.

    .. py:attribute: requires_func
       type: callable

       The registered function defining requirements, or *None*.

    .. py:attribute:: setup_func
       type: callable

       The registered function performing the custom setup step, or *None*.

    .. py:attribute:: call_force
       type: None, bool

       When a bool, this flag decides whether calls of this instance are cached. However, note that
       when the *call_force* flag passed to :py:meth:`__call__` is specified, it has precedence over
       this attribute.
    """

    # class-level attributes as defaults
    init_func = None
    requires_func = None
    setup_func = None
    shifts = set()
    dependency_sets = ArrayFunction.dependency_sets | {"shifts"}

    @classmethod
    def init(cls, func: Callable[[], None]) -> None:
        """
        Decorator to wrap a function *func* that should be registered as :py:meth:`init_func`
        which is used to initialize *this* instance dependent on specific task attributes. The
        function should not accept positional arguments.

        The decorator does not return the wrapped function.

        .. note::

            When the task invoking the requirement is workflow, be aware that both the actual
            workflow instance as well as branch tasks might call the wrapped function. When the
            requirements should differ between them, make sure to use the
            :py:meth:`BaseWorkflow.is_workflow` and :py:meth:`BaseWorkflow.is_branch` methods to
            distinguish the cases.
        """
        cls.init_func = func

    @classmethod
    def requires(cls, func: Callable[[dict], None]) -> None:
        """
        Decorator to wrap a function *func* that should be registered as :py:meth:`requires_func`
        which is used to define additional task requirements. The function should accept one
        positional argument:

            - *reqs*, a dictionary into which requirements should be inserted.

        The decorator does not return the wrapped function.

        .. note::

            When the task invoking the requirement is workflow, be aware that both the actual
            workflow instance as well as branch tasks might call the wrapped function. When the
            requirements should differ between them, make sure to use the
            :py:meth:`BaseWorkflow.is_workflow` and :py:meth:`BaseWorkflow.is_branch` methods to
            distinguish the cases.
        """
        cls.requires_func = func

    @classmethod
    def setup(cls, func: Callable[[dict], None]) -> None:
        """
        Decorator to wrap a function *func* that should be registered as :py:meth:`setup_func`
        which is used to perform a custom setup of objects. The function is invoked while bound to
        this instance should accept three arguments,

            - *task*, the :py:class:`law.Task` instance,
            - *inputs*, a dictionary with input targets corresponding to the requirements created by
              :py:meth:`run_requires`, and
            - *call_kwargs*, a dictionary into which arguments should be inserted that are later
              on passed to the wrapped function.

        The decorator does not return the wrapped function.
        """
        cls.setup_func = func

    def __init__(
        self,
        *args,
        init_func: Optional[Callable] = None,
        requires_func: Optional[Callable] = None,
        setup_func: Optional[Callable] = None,
        call_force: Optional[bool] = None,
        inst_dict: Optional[dict] = None,
        **kwargs,
    ):
        # store the inst dict with arbitrary attributes that are forwarded to dependency creation
        self.inst_dict = dict(inst_dict or {})

        super().__init__(*args, **kwargs)

        # when custom funcs are passed, bind them to this instance
        if init_func:
            self.init_func = init_func.__get__(self, self.__class__)
        if requires_func:
            self.requires_func = requires_func.__get__(self, self.__class__)
        if setup_func:
            self.setup_func = setup_func.__get__(self, self.__class__)

        # other attributes
        self.call_force = call_force

    def __getattr__(self, attr: str) -> Any:
        """
        Attribute access to objects named *attr* in the :py:attr:`inst_dict`.
        """
        if attr in self.inst_dict:
            return self.inst_dict[attr]

        raise AttributeError(f"'{self.__class__.__name__}' object has no attribute '{attr}'")

    def deferred_init(
        self,
        instance_cache: dict,
    ) -> None:
        """
        Controls the deferred part of the initialization process, first calling this instances
        :py:meth:`init_func` and then setting up dependencies.
        """
        # run this instance's init function which might update dependent classes
        if callable(self.init_func):
            self.init_func()

        # call super, which instantiates the dependencies
        super().deferred_init(instance_cache)

    def instantiate_dependency(self, cls: DerivableMeta, **kwargs: Any) -> "TaskArrayFunction":
        """
        Controls the instantiation of a dependency given by its *cls* and arbitrary *kwargs*,
        updated by *this* instances :py:attr:`inst_dict`.
        """
        # add inst_dict when cls is a TaskArrayFunction itself
        if TaskArrayFunction.derived_by(cls):
            kwargs.setdefault("inst_dict", self.inst_dict)

        return super().instantiate_dependency(cls, **kwargs)

    def _get_all_shifts(self, call_cache: Optional[set] = None) -> Set[str]:
        shifts = set()

        # init the call cache
        if call_cache is None:
            call_cache = set()

        # consider _this_ call cached
        call_cache.add(self)

        # add shifts of all dependent objects
        for obj in self.get_dependencies(include_others=True):
            if isinstance(obj, TaskArrayFunction):
                if obj not in call_cache:
                    call_cache.add(obj)
                    shifts |= obj._get_all_shifts(call_cache=call_cache)
            elif isinstance(obj, str):
                shifts.add(obj)

        return shifts

    @property
    def all_shifts(self) -> Set[str]:
        return self._get_all_shifts()

    def run_requires(
        self,
        reqs: Optional[dict] = None,
        call_cache: Optional[set] = None,
    ) -> dict:
        """
        Recursively runs the :py:meth:`requires_func` of this instance and all dependencies. *reqs*
        defaults to an empty dictionary which should be filled to store the requirements.
        """
        # default requirements
        if reqs is None:
            reqs = {}

        # init the call cache
        if call_cache is None:
            call_cache = set()

        # run this instance's requires function
        if callable(self.requires_func):
            self.requires_func(reqs)

        # run the requirements of all dependent objects
        for dep in self.get_dependencies():
            if dep not in call_cache:
                call_cache.add(dep)
                dep.run_requires(reqs=reqs, call_cache=call_cache)

        return reqs

    def run_setup(
        self,
        inputs: dict,
        call_cache: Optional[set] = None,
    ) -> None:
        """
        Recursively runs the :py:meth:`setup_func` of this instance and all dependencies. *inputs*
        corresponds to the requirements created by :py:func:`run_requires`.
        """
        # init the call cache
        if call_cache is None:
            call_cache = set()

        # run this instance's setup function
        if callable(self.setup_func):
            self.setup_func(inputs)

        # run the setup of all dependent objects
        for dep in self.get_dependencies():
            if dep not in call_cache:
                call_cache.add(dep)
                dep.run_setup(inputs, call_cache=call_cache)

    def __call__(
        self,
        *args,
        call_cache: Optional[Union[bool, defaultdict]] = None,
        call_force: Optional[bool] = None,
        **kwargs,
    ) -> Any:
        """
        Calls the wrapped :py:meth:`call_func` with all *args* and *kwargs*. The latter is updated
        with :py:attr:`call_kwargs` when set, but giving priority to existing *kwargs*.

        Also, all calls are cached unless *call_cache* is *False*. In case caching is active and
        this instance was called before, it is not called again but *None* is returned. This check
        is bypassed when either *call_force* is *True*, or when it is *None* and the
        :py:attr:`call_force` attribute of this instance is *True*.
        """
        # call caching
        if call_cache is not False:
            # setup a new call cache when not present yet
            if not isinstance(call_cache, dict):
                call_cache = defaultdict(int)

            # check if the instance was called before or wether the call is forced
            if call_force is None:
                call_force = self.call_force
            if call_cache[self] > 0 and not call_force:
                return

            # increase the count and set kwargs for the call downstream
            call_cache[self] += 1

        # stack all kwargs
        kwargs = {"call_cache": call_cache, **kwargs}

        return super().__call__(*args, **kwargs)


class PreloadedNanoEventsFactory(coffea.nanoevents.NanoEventsFactory or object):
    """
    Custom NanoEventsFactory that re-implements the ``events()`` method that immediately loads
    an event chunk into memory.
    """

    def events(self):
        """
        Builds and returns the eager (non-lazy) awkward array describing the event content of the
        wrapped mapping.
        """
        events = self._events()
        if events is None:
            behavior = dict(self._schema.behavior)
            behavior["__events_factory__"] = self
            key_format = partial(coffea.nanoevents.factory._key_formatter, self._partition_key)
            events = ak.from_buffers(
                self._schema.form,
                len(self),
                self._mapping,
                key_format=key_format,
                lazy=False,
                lazy_cache="new" if self._cache is None else self._cache,
                behavior=behavior,
            )
            self._events = weakref.ref(events)
        return events


class ChunkedReader(object):
    """
    Allows reading one or multiple files and iterating through chunks of their content with
    multi-threaded read operations. Chunks and their positions (denoted by start and stop markers,
    and the index of the chunk itself) are accessed by iterating through the reader.

    The content to load is configurable through *source*, which can be a file path or an opened file
    object, and a *source_type*, which defines how the *source* should be opened and traversed for
    chunking. See the classmethods ``open_...`` and ``read_...`` below for implementation details
    and :py:meth:`get_source_handlers` for a list of currently supported sources.

    Example:

    .. code-block:: python

        # iterate through a single file
        # (creating the reader and iterating through it in the same line)
        for chunk, position in ChunkedReader("data.root", source_type="coffea_root"):
            # chunk is a NanoAODEventsArray as returned by read_coffea_root
            jet_pts = chunk.Jet.pt
            print(f"jet pts of chunk {chunk.index}: {jet_pts}")

    .. code-block:: python

        # iterate through multiple files simultaneously
        # (also, now creating the reader first and then iterating through it)
        with ChunkedReader(
            ("data.root", "masks.parquet"),
            source_type=("coffea_root", "awkward_parquet"),
        ) as reader:
            for (chunk, masks), position in reader:
                # chunk is a NanoAODEventsArray as returned by read_coffea_root
                # masks is a awkward array as returned by read_awkward_parquet
                selected_jet_pts = chunk[masks].Jet.pt
                print(f"selected jet pts of chunk {chunk.index}: {selected_jet_pts}")

    The maximum size of the chunks and the number of threads to load them can be configured through
    *chunk_size* and *pool_size*. Unless *lazy* is *True*, chunks are fully loaded into memory
    before they are yielded to be used in the main thread. In addition, *open_options* and
    *read_options* are forwarded to internal open and read implementations to further control and
    optimize IO.

    If *source* refers to a single object, *source_type*, *lazy*, *open_options* and *read_options*
    should be single values as well. Otherwise, if *source* is a sequence of sources, the other
    arguments can be sequences as well with the same length.

    During iteration, before chunks are yielded, an optional message *iter_message* is printed when
    set, receiving the chunk position as the field *pos* for formatting.
    """

    # chunk position container
    ChunkPosition = namedtuple("ChunkPosition", ["index", "entry_start", "entry_stop"])

    # read result containers
    ReadResult = namedtuple("ReadResult", ["chunk", "chunk_pos"])

    def __init__(
        self,
        source: Any,
        source_type: Optional[Union[str, List[str]]] = None,
        chunk_size: int = 50000,
        pool_size: int = 4,
        lazy: Union[bool, List[bool]] = False,
        open_options: Optional[Union[dict, List[dict]]] = None,
        read_options: Optional[Union[dict, List[dict]]] = None,
        iter_message: str = "handling chunk {pos.index}",
    ):
        super().__init__()

        # multiple inputs?
        is_multi = lambda obj: isinstance(obj, (list, tuple))
        self.is_multi = is_multi(source)
        self.n_sources = len(source) if self.is_multi else 1

        # check source
        if not self.n_sources:
            raise Exception("at least one source must be defined")

        # helper to check multiplicities of some args
        def _check_arg(name, value):
            if self.is_multi:
                if not is_multi(value):
                    value = self.n_sources * [value]
                if len(value) != self.n_sources:
                    if len(value) != 1:
                        raise Exception(
                            f"length of {name} should match length of source ({self.n_sources}), "
                            f"but got {len(value)}",
                        )
                    value *= self.n_sources
            elif is_multi(value):
                raise Exception(
                    f"when source is not a sequence, {name} should neither, but got '{value}'",
                )
            return value

        # check args
        source_type = _check_arg("source_type", source_type)
        open_options = _check_arg("open_options", open_options)
        read_options = _check_arg("read_options", read_options)
        lazy = _check_arg("lazy", lazy)

        # store input attributes
        self.source_list = list(source) if self.is_multi else [source]
        self.source_type_list = list(source_type) if self.is_multi else [source_type]
        self.open_options_list = list(open_options) if self.is_multi else [open_options]
        self.read_options_list = list(read_options) if self.is_multi else [read_options]
        self.lazy_list = list(lazy) if self.is_multi else [lazy]
        self.chunk_size = chunk_size
        self.pool_size = pool_size
        self.iter_message = iter_message

        # attributes that are set in open(), close() or __iter__()
        self.file_cache = []
        self.source_objects = []
        self.n_entries = None
        self.tasks = []
        self.pool = None

        # determine type, open and read functions per source
        self.source_handlers = [
            self.get_source_handlers(source_type, source)
            for source_type, source in zip(self.source_type_list, self.source_list)
        ]

    @classmethod
    def create_chunk_position(
        cls,
        n_entries: int,
        chunk_size: int,
        chunk_index: int,
    ) -> ChunkPosition:
        """
        Creates and returns a *ChunkPosition* object based on the total number of entries
        *n_entries*, the maximum *chunk_size*, and the index of the chunk *chunk_index*.
        """
        # determine the start of stop of this chunk
        entry_start = chunk_index * chunk_size
        entry_stop = min((chunk_index + 1) * chunk_size, n_entries)

        return cls.ChunkPosition(chunk_index, entry_start, entry_stop)

    @classmethod
    def open_awkward_parquet(
        cls,
        source: str,
        open_options: Optional[dict] = None,
        file_cache: Optional[list] = None,
    ) -> Tuple[ak.Array, int]:
        """
        Opens a parquet file saved at *source*, loads the content as an awkward array and returns a
        2-tuple *(array, length)*. *open_options* are forwarded to ``awkward.from_parquet``. Passing
        *file_cache* has no effect.
        """
        if not isinstance(source, str):
            raise Exception(f"'{source}' cannot be opend awkward_parquet")

        # prepare open options
        open_options = open_options or {}
        open_options.setdefault("lazy", True)

        # load the array
        arr = ak.from_parquet(source, **open_options)

        return (arr, len(arr))

    @classmethod
    def open_uproot_root(
        cls,
        source: Union[
            str,
            uproot.ReadOnlyDirectory,
            Tuple[str, str],
            Tuple[uproot.ReadOnlyDirectory, str],
        ],
        open_options: Optional[dict] = None,
        file_cache: Optional[list] = None,
    ) -> Tuple[uproot.TTree, int]:
        """
        Opens an uproot tree from a root file at *source* and returns a 2-tuple *(tree, entries)*.
        *source* can be the path of the file, an already opened, readable uproot file (assuming the
        tree is called "Events"), or a 2-tuple whose second item defines the name of the tree to be
        loaded. When a new file is opened, it receives *open_options* and is put into the
        *file_cache* when set.
        """
        tree_name = "Events"
        if isinstance(source, tuple) and len(source) == 2:
            source, tree_name = source
        if isinstance(source, str):
            source = uproot.open(source, **(open_options or {}))
            if isinstance(file_cache, list):
                file_cache.append(source)
            tree = source[tree_name]
        elif isinstance(source, uproot.ReadOnlyDirectory):
            tree = source[tree_name]
        else:
            raise Exception(f"'{source}' cannot be opend as uproot_root")

        return (tree, tree.num_entries)

    @classmethod
    def open_coffea_root(
        cls,
        source: Union[
            str,
            uproot.ReadOnlyDirectory,
            Tuple[str, str],
            Tuple[uproot.ReadOnlyDirectory, str],
        ],
        open_options: Optional[dict] = None,
        file_cache: Optional[list] = None,
    ) -> Tuple[uproot.ReadOnlyDirectory, int]:
        """
        Opens an uproot file at *source* for subsequent processing with coffea and returns a 2-tuple
        *(uproot file, tree entries)*. *source* can be the path of the file, an already opened,
        readable uproot file (assuming the tree is called "Events"), or a 2-tuple whose second item
        defines the name of the tree to be loaded. *open_options* are forwarded to ``uproot.open``
        if a new file is opened, which is then put into the *file_cache* when set.
        """
        tree_name = "Events"
        if isinstance(source, tuple) and len(source) == 2:
            source, tree_name = source
        if isinstance(source, str):
            source = uproot.open(source, **(open_options or {}))
            if isinstance(file_cache, list):
                file_cache.append(source)
            tree = source[tree_name]
        elif isinstance(source, uproot.ReadOnlyDirectory):
            tree = source[tree_name]
        else:
            raise Exception(f"'{source}' cannot be opend as coffea_root")

        return (source, tree.num_entries)

    @classmethod
    def open_coffea_parquet(
        cls,
        source: str,
        open_options: Optional[dict] = None,
        file_cache: Optional[list] = None,
    ) -> Tuple[str, int]:
        """
        Given a parquet file located at *source*, returns a 2-tuple *(source, entries)*. Passing
        *open_options* and or *file_cache* has no effect.
        """
        return (source, pq.ParquetFile(source).metadata.num_rows)

    @classmethod
    def read_awkward_parquet(
        cls,
        source_object: ak.Array,
        chunk_pos: ChunkPosition,
        lazy: bool = False,
        read_options: Optional[dict] = None,
    ):
        """
        Given an awkward array *source_object*, returns the chunk referred to by *chunk_pos* either
        as a lazy slice if *lazy* is *True*, or as a full copy loaded into memory otherwise. Passing
        *read_options* has no effect.
        """
        chunk = source_object[chunk_pos.entry_start:chunk_pos.entry_stop]
        return chunk if lazy else ak.copy(chunk)

    @classmethod
    def read_uproot_root(
        cls,
        source_object: uproot.TTree,
        chunk_pos: ChunkPosition,
        lazy: bool = False,
        read_options: Optional[dict] = None,
    ) -> ak.Array:
        """
        Given an uproot TTree *source_object*, returns an awkward array chunk referred to by
        *chunk_pos* as a lazy slice if *lazy* is *True*, or as a full copy loaded into memory
        otherwise. *read_options* are passed to either ``uproot.TTree.arrays`` or ``uproot.lazy``.
        """
        if lazy:
            view = uproot.lazy(source_object, **(read_options or {}))
            chunk = view[chunk_pos.entry_start:chunk_pos.entry_stop]
        else:
            chunk = source_object.arrays(
                entry_start=chunk_pos.entry_start,
                entry_stop=chunk_pos.entry_stop,
                **(read_options or {}),
            )

        return chunk

    @classmethod
    def read_coffea_root(
        cls,
        source_object: Union[str, uproot.ReadOnlyDirectory],
        chunk_pos: ChunkPosition,
        lazy: bool = False,
        read_options: Optional[dict] = None,
    ) -> coffea.nanoevents.methods.base.NanoEventsArray:
        """
        Given a file location or opened uproot file *source_object*, returns an awkward array chunk
        referred to by *chunk_pos*, assuming nanoAOD structure. The array is a lazy slice if *lazy*
        is *True*, and fully loaded into memory otherwise. *read_options* are passed to
        ``coffea.nanoevents.NanoEventsFactory.from_root``.
        """
        # define the factory to use
        factory = coffea.nanoevents.NanoEventsFactory if lazy else PreloadedNanoEventsFactory

        # read the events chunk into memory
        chunk = factory.from_root(
            source_object,
            entry_start=chunk_pos.entry_start,
            entry_stop=chunk_pos.entry_stop,
            schemaclass=coffea.nanoevents.NanoAODSchema,
            **(read_options or {}),
        ).events()

        return chunk

    @classmethod
    def read_coffea_parquet(
        cls,
        source_object: str,
        chunk_pos: ChunkPosition,
        lazy: bool = False,
        read_options: Optional[dict] = None,
    ) -> coffea.nanoevents.methods.base.NanoEventsArray:
        """
        Given a the location of a parquet file *source_object*, returns an awkward array chunk
        referred to by *chunk_pos*, assuming nanoAOD structure. The array is a lazy slice if *lazy*
        is *True*, and fully loaded into memory otherwise. *read_options* are passed to
        *coffea.nanoevents.NanoEventsFactory.from_parquet*.
        """
        # define the factory to use
        factory = coffea.nanoevents.NanoEventsFactory if lazy else PreloadedNanoEventsFactory

        # read the events chunk into memory
        chunk = factory.from_parquet(
            source_object,
            entry_start=chunk_pos.entry_start,
            entry_stop=chunk_pos.entry_stop,
            schemaclass=coffea.nanoevents.NanoAODSchema,
            **(read_options or {}),
        ).events()

        return chunk

    @classmethod
    def get_source_handlers(
        cls,
        source_type: Optional[str],
        source: Optional[Any],
    ) -> Tuple[str, Callable, Callable]:
        """
        Takes a *source_type* (see list below) and gathers information about how to open and read
        content from a specific source. A 3-tuple *(source type, open function, read function)* is
        returned.

        When *source_type* is *None* but an arbitrary *source* is set, the type is derived from that
        object, and an exception is raised in case no type can be inferred.

        Currently supported source types are:

            - "awkward_parquet"
            - "uproot_root"
            - "coffea_root"
            - "coffea_parquet"
        """
        if source_type is None:
            if isinstance(source, uproot.ReadOnlyDirectory):
                # uproot file
                source_type = "uproot_root"
            elif isinstance(source, str):
                # file path, guess based on extension
                if source.endswith(".root"):
                    # priotize coffea nano events
                    source_type = "coffea_root"
                elif source.endswith(".parquet"):
                    # priotize coffea nano events
                    source_type = "coffea_parquet"

            if not source_type:
                raise Exception(f"could not determine source_type from source '{source}'")

        if source_type == "awkward_parquet":
            return (source_type, cls.open_awkward_parquet, cls.read_awkward_parquet)
        if source_type == "uproot_root":
            return (source_type, cls.open_uproot_root, cls.read_uproot_root)
        if source_type == "coffea_root":
            return (source_type, cls.open_coffea_root, cls.read_coffea_root)
        if source_type == "coffea_parquet":
            return (source_type, cls.open_coffea_parquet, cls.read_coffea_parquet)

        raise NotImplementedError(f"unknown source_type '{source_type}'")

    @property
    def n_chunks(self) -> int:
        """
        Returns the number of chunks this reader will iterate over based on the number of entries
        :py:attr:`n_entries` and the configured :py:attr:`chunk_size`. In case :py:attr:`n_entries`
        was not initialzed yet (via :py:meth:`open`), an *AttributeError* is raised.
        """
        if self.n_entries is None:
            raise AttributeError("cannot determine number of chunks before open()")
        return int(math.ceil(self.n_entries / self.chunk_size))

    @property
    def closed(self) -> bool:
        """
        Returns whether the reader is closed.
        """
        return len(self.source_objects) != self.n_sources

    def open(self) -> None:
        """
        Opens all previously registered sources and preloads all source objects to read content from
        later on. Nothing happens if the reader is already opened (i.e. not :py:attr:`closed`).
        """
        if not self.closed:
            # already open
            return

        # reset some attributes
        del self.file_cache[:]
        del self.source_objects[:]
        self.n_entries = None

        # open all sources and make sure they have the same number of entries
        for i, (source, (_, open_source, _), open_options) in enumerate(zip(
            self.source_list,
            self.source_handlers,
            self.open_options_list,
        )):
            # open the source
            obj, n = open_source(source, open_options=open_options, file_cache=self.file_cache)
            # check entries
            if i == 0:
                self.n_entries = n
            elif n != self.n_entries:
                raise ValueError(
                    f"number of entries of source {i} '{source}' does not match first source",
                )
            # save the source object
            self.source_objects.append(obj)

    def close(self) -> None:
        """
        Closes all cached, opened files and deletes loaded source objects. Nothing happens if the
        reader is already :py:attr:`closed`.
        """
        if self.closed:
            # already closed
            return

        # just delete the file cache and reset some attributes
        del self.source_objects[:]
        del self.file_cache[:]

    def add_task(
        self,
        func: Callable,
        args: tuple = (),
        kwargs: Optional[dict] = None,
        where: int = 0,
    ) -> None:
        """
        Adds a callable *func* that will be executed with *args* and *kwargs* into the list of tasks
        to process in multiple threads at the position denoted by *where*. The processing commences
        upon iteration through this reader instance.
        """
        self.tasks.insert(where, (func, args, kwargs or {}))

    def _iter_impl(self):
        """
        Internal iterator implementation. Please refer to :py:meth:`__iter__` and the usual iterator
        interface.
        """
        if self.closed:
            raise Exception("cannot iterate trough closed reader")

        # create a list of read functions
        read_funcs = [
            partial(read_source, obj, lazy=lazy, read_options=read_options)
            for obj, (_, _, read_source), read_options, lazy in zip(
                self.source_objects,
                self.source_handlers,
                self.read_options_list,
                self.lazy_list,
            )
        ]

        # lightweight callabe that wraps all read funcs and comines their return values
        def read(chunk_pos):
            chunks = [read_func(chunk_pos) for read_func in read_funcs]
            return self.ReadResult((chunks if self.is_multi else chunks[0]), chunk_pos)

        # create a list of all chunk positions
        chunk_positions = [
            self.create_chunk_position(self.n_entries, self.chunk_size, chunk_index)
            for chunk_index in range(self.n_chunks)
        ]

        # fill the list of tasks the pool has to work through
        self.tasks.extend((read, (chunk_pos,)) for chunk_pos in chunk_positions)

        # strategy: setup the pool and manually keep it filled up to pool_size and do not insert all
        # chunks right away as this could swamp the memory if processing is slower than IO
        with multiprocessing.pool.ThreadPool(self.pool_size) as self.pool:
            results = []
            no_result = object()

            try:
                while self.tasks or results:
                    # find the first done result and remove it from the list
                    # this will do nothing in the first iteration
                    result_obj = no_result
                    for i, result in enumerate(list(results)):
                        if not result.ready():
                            continue

                        result_obj = result.get()
                        results.pop(i)
                        break

                    # if no result was ready, sleep and try again
                    if results and result_obj == no_result:
                        time.sleep(0.02)
                        continue

                    # immediately try to fill up the pool
                    while len(results) < self.pool_size and self.tasks:
                        results.append(self.pool.apply_async(*self.tasks.pop(0)))

                    # if a result was ready and it returned a ReadResult, yield it
                    if isinstance(result_obj, self.ReadResult):
                        if self.iter_message:
                            print(self.iter_message.format(pos=result_obj.chunk_pos))
                        yield (result_obj.chunk, result_obj.chunk_pos)

            except:
                self.pool.close()
                self.pool.terminate()
                raise

            finally:
                self.pool = None

    def __del__(self):
        """
        Destructor that closes all cached, opened files.
        """
        try:
            self.close()
        except:
            pass

    def __enter__(self):
        """
        Context entry point that opens all sources.
        """
        self.open()
        return self

    def __exit__(self, exc_type, exc_val, exc_tb):
        """
        Context exit point that closes all cached, opened files.
        """
        self.close()

    def __iter__(self):
        """
        Iterator that yields chunks (and their positions) of all registered sources, fully
        preserving their order such that the same chunk is read and yielded per source. Internally,
        a multi-thread pool is used to load file content in a parallel fashion. During iteration,
        the so-called tasks to be processed by this pool can be extended via :py:meth:`add_task`.
        In case an exception is raised during the processing of chunks, or while content is loaded,
        the pool is closed and terminated.
        """
        # make sure all sources are opened using a context and yield the internal iterator
        with self:
            yield from self._iter_impl()<|MERGE_RESOLUTION|>--- conflicted
+++ resolved
@@ -715,8 +715,6 @@
     overwrite_routes: Union[bool, List[Union[Route, Sequence[str], str]]] = True,
     add_routes: Union[bool, List[Union[Route, Sequence[str], str]]] = False,
     concat_routes: Union[bool, List[Union[Route, Sequence[str], str]]] = False,
-    axis: int = -1,
-    create_new_dim: bool = True,
 ) -> ak.Array:
     """
     Updates an awkward array *ak_array* with the content of multiple different arrays *others* and
@@ -766,21 +764,6 @@
             if has_ak_column_cached(route):
                 if do_concat(route):
                     # concat and reassign
-<<<<<<< HEAD
-                    if create_new_dim:
-                        set_ak_column(
-                            ak_array,
-                            route,
-                            ak.concatenate((route.apply(ak_array)[..., None],
-                                            route.apply(other)[..., None]), axis=axis),
-                        )
-                    else:
-                        set_ak_column(
-                            ak_array,
-                            route,
-                            ak.concatenate((ak_array[route.fields], other[route.fields]), axis=axis),
-                        )
-=======
                     set_ak_column(
                         ak_array,
                         route,
@@ -789,7 +772,6 @@
                             route.appy(other)[..., None],
                         ), axis=-1),
                     )
->>>>>>> 28135568
                 elif do_add(route):
                     # add and reassign
                     set_ak_column(ak_array, route, route.apply(ak_array) + route.apply(other))
@@ -847,29 +829,10 @@
     Recursively sorts all fields of an awkward array *ak_array* and returns a new view. When a
     *sort_fn* is set, it is used internally for sorting field names.
     """
-<<<<<<< HEAD
-
-    # identify fields with nested structure, then sort and reassign them
-    nested_fields = [field for field in ak_array.fields if ak_array[field].fields]
-    for field in nested_fields:
-        ak_array[field] = sort_ak_fields(ak_array[field], sort_fn=sort_fn)
-        # setattr(ak_array, field, sort_ak_fields(ak_array[field], sort_fn=sort_fn))
-        # global COUNT
-        # if COUNT==0:
-        #     from IPython import embed
-
-        #     embed()
-        #     COUNT=COUNT+1
-    # sort the top level fields
-    ak_array = ak_array[sorted(ak_array.fields, key=sort_fn)]
-
-    return ak_array
-=======
     return ak_array[[
         sort_ak_fields(ak_array[field], sort_fn=sort_fn)
         for field in sorted(ak_array.fields, key=sort_fn)
     ]]
->>>>>>> 28135568
 
 
 def sorted_ak_to_parquet(
